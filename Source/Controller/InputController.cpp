/*
 Copyright (C) 2010-2012 Kristian Duske

 This file is part of TrenchBroom.

 TrenchBroom is free software: you can redistribute it and/or modify
 it under the terms of the GNU General Public License as published by
 the Free Software Foundation, either version 3 of the License, or
 (at your option) any later version.

 TrenchBroom is distributed in the hope that it will be useful,
 but WITHOUT ANY WARRANTY; without even the implied warranty of
 MERCHANTABILITY or FITNESS FOR A PARTICULAR PURPOSE.  See the
 GNU General Public License for more details.

 You should have received a copy of the GNU General Public License
 along with TrenchBroom.  If not, see <http://www.gnu.org/licenses/>.
 */

#include "InputController.h"

#include "Controller/AddObjectsCommand.h"
#include "Controller/CreateEntityFromMenuHelper.h"
#include "Controller/MoveObjectsCommand.h"
#include "Controller/ChangeEditStateCommand.h"
#include "Controller/RemoveObjectsCommand.h"
#include "Controller/ReparentBrushesCommand.h"
#include "Controller/CameraTool.h"
#include "Controller/ClipTool.h"
#include "Controller/CreateBrushTool.h"
#include "Controller/CreateEntityTool.h"
#include "Controller/MoveObjectsTool.h"
#include "Controller/MoveVerticesTool.h"
#include "Controller/ResizeBrushesTool.h"
#include "Controller/RotateObjectsTool.h"
#include "Controller/SelectionTool.h"
#include "Controller/SetFaceAttributesTool.h"
#include "Model/EditStateManager.h"
#include "Model/Entity.h"
#include "Model/EntityDefinition.h"
#include "Model/Map.h"
#include "Model/MapDocument.h"
#include "Model/Picker.h"
#include "Renderer/BoxGuideRenderer.h"
#include "Renderer/MapRenderer.h"
#include "Renderer/SharedResources.h"
#include "Utility/Console.h"
#include "Utility/Grid.h"
#include "View/DocumentViewHolder.h"

namespace TrenchBroom {
    namespace Controller {
        void InputController::updateModalTool() {
            if (m_dragTool != NULL)
                return;

            if (m_modalTool == NULL) {
                m_modalTool = m_toolChain->modalTool(m_inputState);
                if (m_modalTool != NULL) {
                    m_toolChain->setSuppressed(m_inputState, true, m_modalTool);
                    updateHits();
                }
            } else {
                if (!m_modalTool->isModal(m_inputState) || m_modalTool != m_toolChain->modalTool(m_inputState)) {
                    m_toolChain->setSuppressed(m_inputState, false);
                    updateHits();
                    m_modalTool = m_toolChain->modalTool(m_inputState);
                    if (m_modalTool != NULL) {
                        m_toolChain->setSuppressed(m_inputState, true, m_modalTool);
                        updateHits();
                    }
                }
            }
        }

        void InputController::updateHits() {
            m_inputState.invalidate();
            m_toolChain->updateHits(m_inputState);
        }

        void InputController::updateViews() {
            if (m_documentViewHolder.valid())
                m_documentViewHolder.document().UpdateAllViews();
        }

        void InputController::toggleTool(Tool* tool) {
            if (tool != NULL && tool->active()) {
                tool->deactivate(m_inputState);
            } else {
                if (m_clipTool->active())
                    m_clipTool->deactivate(m_inputState);
                if (m_moveVerticesTool->active())
                    m_moveVerticesTool->deactivate(m_inputState);
                if (m_rotateObjectsTool->active())
                    m_rotateObjectsTool->deactivate(m_inputState);
                if (tool != NULL)
                    tool->activate(m_inputState);
            }
            updateHits();
            updateModalTool();
            updateViews();
        }

        InputController::InputController(View::DocumentViewHolder& documentViewHolder) :
        m_documentViewHolder(documentViewHolder),
        m_inputState(m_documentViewHolder.view().camera(), m_documentViewHolder.document().picker()),
        m_cameraTool(NULL),
        m_clipTool(NULL),
        m_createBrushTool(NULL),
        m_createEntityTool(NULL),
        m_moveObjectsTool(NULL),
        m_rotateObjectsTool(NULL),
        m_resizeBrushesTool(NULL),
        m_setFaceAttributesTool(NULL),
        m_selectionTool(NULL),
        m_toolChain(NULL),
        m_dragTool(NULL),
        m_nextDropReceiver(NULL),
        m_modalTool(NULL),
        m_cancelledDrag(false),
        m_discardNextMouseUp(false),
        m_modifierKeys(ModifierKeys::MKNone),
        m_createEntityHelper(NULL),
        m_selectionGuideRenderer(NULL),
        m_selectedFilter(Model::SelectedFilter(m_documentViewHolder.view().filter())) {
            m_cameraTool = new CameraTool(m_documentViewHolder, *this);
            m_clipTool = new ClipTool(m_documentViewHolder, *this);
            m_moveVerticesTool = new MoveVerticesTool(m_documentViewHolder, *this, 24.0f, 16.0f, 2.5f);
            m_createBrushTool = new CreateBrushTool(m_documentViewHolder, *this);
            m_createEntityTool = new CreateEntityTool(m_documentViewHolder, *this);
            m_moveObjectsTool = new MoveObjectsTool(m_documentViewHolder, *this);
            m_rotateObjectsTool = new RotateObjectsTool(m_documentViewHolder, *this, 64.0f, 32.0f, 32.0f);
            m_resizeBrushesTool = new ResizeBrushesTool(m_documentViewHolder, *this);
            m_setFaceAttributesTool = new SetFaceAttributesTool(m_documentViewHolder, *this);
            m_selectionTool = new SelectionTool(m_documentViewHolder, *this);

            m_cameraTool->setNextTool(m_clipTool);
            m_clipTool->setNextTool(m_rotateObjectsTool);
            m_rotateObjectsTool->setNextTool(m_moveVerticesTool);
            m_moveVerticesTool->setNextTool(m_createEntityTool);
            m_createEntityTool->setNextTool(m_createBrushTool);
            m_createBrushTool->setNextTool(m_moveObjectsTool);
            m_moveObjectsTool->setNextTool(m_resizeBrushesTool);
            m_resizeBrushesTool->setNextTool(m_setFaceAttributesTool);
            m_setFaceAttributesTool->setNextTool(m_selectionTool);
            m_toolChain = m_cameraTool;

            m_createBrushTool->activate(m_inputState);
            m_moveObjectsTool->activate(m_inputState);
            m_resizeBrushesTool->activate(m_inputState);

            m_documentViewHolder.view().renderer().addFigure(new InputControllerFigure(*this));
        }

        InputController::~InputController() {
            m_toolChain = NULL;
            m_dragTool = NULL;
            m_nextDropReceiver = NULL;
            m_modalTool = NULL;

            delete m_cameraTool;
            m_cameraTool = NULL;
            delete m_clipTool;
            m_clipTool = NULL;
            delete m_moveVerticesTool;
            m_moveVerticesTool = NULL;
            delete m_createBrushTool;
            m_createBrushTool = NULL;
            delete m_createEntityTool;
            m_createEntityTool = NULL;
            delete m_moveObjectsTool;
            m_moveObjectsTool = NULL;
            delete m_rotateObjectsTool;
            m_rotateObjectsTool = NULL;
            delete m_resizeBrushesTool;
            m_resizeBrushesTool = NULL;
            delete m_setFaceAttributesTool;
            m_setFaceAttributesTool = NULL;
            delete m_selectionTool;
            m_selectionTool = NULL;
        }

        void InputController::modifierKeyDown(ModifierKeyState modifierKey) {
            if ((m_modifierKeys & modifierKey) == 0) {
                m_modifierKeys |= modifierKey;
                updateHits();
                m_toolChain->modifierKeyChange(m_inputState);
                updateModalTool();
                updateViews();
            }
        }

        void InputController::modifierKeyUp(ModifierKeyState modifierKey) {
            if ((m_modifierKeys & modifierKey) != 0) {
                m_modifierKeys &= ~modifierKey;
                updateHits();
                m_toolChain->modifierKeyChange(m_inputState);
                updateModalTool();
                updateViews();
            }
        }

        bool InputController::mouseDown(int x, int y, MouseButtonState mouseButton) {
            if (m_dragTool != NULL)
                return false;

            m_inputState.mouseMove(x, y);
            m_clickPos = wxPoint(m_inputState.x(), m_inputState.y());
            m_inputState.mouseDown(mouseButton);
            updateHits();
            bool handled = m_toolChain->mouseDown(m_inputState) != NULL;
            updateModalTool();
            updateViews();
            return handled;
        }

        bool InputController::mouseUp(int x, int y, MouseButtonState mouseButton) {
            m_inputState.mouseMove(x, y);
            if (m_discardNextMouseUp) {
                m_discardNextMouseUp = false;
                m_inputState.mouseUp(mouseButton);
                return false;
            }

            bool handled = false;
            if (m_dragTool != NULL && m_dragTool->dragType() == Tool::DTDrag) {
                m_dragTool->endDrag(m_inputState);
                m_dragTool = NULL;
                handled = true;
            } else if (!m_cancelledDrag) {
                handled = m_toolChain->mouseUp(m_inputState) != NULL;
            }

            m_inputState.mouseUp(mouseButton);
            m_cancelledDrag = false;

            updateHits();
            updateModalTool();
            updateViews();
            return handled;
        }

        bool InputController::mouseDClick(int x, int y, MouseButtonState mouseButton) {
            m_discardNextMouseUp = true;

            m_inputState.mouseMove(x, y);
            m_inputState.mouseDown(mouseButton);
            updateHits();
            bool handled = m_toolChain->mouseDClick(m_inputState) != NULL;
            updateModalTool();
            updateViews();
            return handled;
        }

        void InputController::mouseMove(int x, int y) {
            if (m_inputState.mouseButtons() != MouseButtons::MBNone) {
                if (m_dragTool == NULL && !m_cancelledDrag &&
                    (std::abs(m_clickPos.x - x) > 1 ||
                     std::abs(m_clickPos.y - y) > 1)) {
                        m_dragTool = m_toolChain->startDrag(m_inputState);
                        if (m_dragTool == NULL)
                            m_cancelledDrag = true;
                        m_discardNextMouseUp = false;
                }
                m_inputState.mouseMove(x, y);
                updateHits();
                if (m_dragTool != NULL) {
                    if (!m_dragTool->drag(m_inputState)) {
                        m_dragTool->endDrag(m_inputState);
                        m_dragTool = NULL;
                        m_cancelledDrag = true;
                    }
                } else {
                    m_toolChain->mouseMove(m_inputState);
                }
            } else {
                m_inputState.mouseMove(x, y);
                updateHits();
                m_toolChain->mouseMove(m_inputState);
            }

            updateModalTool();
            updateViews();
        }

        void InputController::scroll(float x, float y) {
            m_inputState.scroll(x, y);
            updateHits();

            if (m_dragTool != NULL)
                m_dragTool->scroll(m_inputState);
            else
                m_toolChain->scroll(m_inputState);

            updateModalTool();
            updateViews();
        }

        void InputController::cancelDrag() {
            if (m_dragTool != NULL) {
                m_dragTool->cancelDrag(m_inputState);
                m_dragTool = NULL;
                m_inputState.mouseUp(m_inputState.mouseButtons());
            }

            updateHits();
            updateModalTool();
            updateViews();
        }

        void InputController::endDrag() {
            if (m_dragTool != NULL) {
                m_dragTool->endDrag(m_inputState);
                m_dragTool = NULL;
                m_inputState.mouseUp(m_inputState.mouseButtons());
            }

            updateHits();
            updateModalTool();
            updateViews();
        }

        void InputController::dragEnter(const String& payload, int x, int y) {
            assert(m_dragTool == NULL);
            m_nextDropReceiver = NULL;

            deactivateAll();
            m_inputState.mouseMove(x, y);
            m_createEntityTool->activate(m_inputState);

            updateHits();
            Tool* dragTool = m_toolChain->dragEnter(m_inputState, payload);
            updateModalTool();
            m_dragTool = dragTool;
            updateViews();
        }

        void InputController::dragMove(const String& payload, int x, int y) {
            if (m_dragTool == NULL)
                return;

            m_inputState.mouseMove(x, y);
            updateHits();
            m_dragTool->dragMove(m_inputState);
            updateViews();
        }

        bool InputController::drop(const String& payload, int x, int y) {
            if (m_dragTool == NULL && m_nextDropReceiver == NULL)
                return false;

            if (m_dragTool != NULL) {
                m_nextDropReceiver = m_dragTool;
            } else {
                m_nextDropReceiver->activate(m_inputState); // GTK2 fix: has been deactivated by dragLeave()
                m_nextDropReceiver->dragEnter(m_inputState, payload);
            }

            updateHits();
            bool success = m_nextDropReceiver->dragDrop(m_inputState);
            m_nextDropReceiver->deactivate(m_inputState);
            m_dragTool = NULL;
            m_nextDropReceiver = NULL;

            updateHits();
            updateModalTool();
            updateViews();

            return success;
        }

        void InputController::dragLeave() {
            if (m_dragTool == NULL)
                return;

            // This is a workaround for a bug in wxWidgets 2.9.4 on GTK2, where a drag leave event
            // is sent right before the drop event. So we save the drag receiver in an instance variable
            // and if drop() is called, it can use that variable to find out who the drop receiver is.
            m_nextDropReceiver = m_dragTool;

            updateHits();
            m_dragTool->dragLeave(m_inputState);
            m_createEntityTool->deactivate(m_inputState);
            m_dragTool = NULL;

            updateHits();
            updateModalTool();
            updateViews();
        }

        void InputController::objectsChange() {
            delete m_selectionGuideRenderer;
            m_selectionGuideRenderer = NULL;

            updateHits();
            m_toolChain->objectsChange(m_inputState);
            updateModalTool();
            updateViews();
        }

        void InputController::editStateChange(const Model::EditStateChangeSet& changeSet) {
            delete m_selectionGuideRenderer;
            m_selectionGuideRenderer = NULL;

            if (m_documentViewHolder.document().editStateManager().selectedBrushes().empty())
                deactivateAll();

            updateHits();
            m_toolChain->editStateChange(m_inputState, changeSet);
            updateModalTool();
            updateViews();
        }

        void InputController::cameraChange() {
            updateHits();
            m_toolChain->cameraChange(m_inputState);
            updateModalTool();
            updateViews();
        }

        void InputController::gridChange() {
            updateHits();
            m_toolChain->gridChange(m_inputState);
            updateModalTool();
            updateViews();
        }

        void InputController::render(Renderer::Vbo& vbo, Renderer::RenderContext& context) {
            m_toolChain->render(m_inputState, vbo, context);

            Model::EditStateManager& editStateManager = m_documentViewHolder.document().editStateManager();
            if (!moveVerticesToolActive() && !clipToolActive() &&
                editStateManager.hasSelectedObjects()) {
                Preferences::PreferenceManager& prefs = Preferences::PreferenceManager::preferences();

                if (m_selectionGuideRenderer == NULL)
                    m_selectionGuideRenderer = new Renderer::BoxGuideRenderer(editStateManager.bounds(),
                                                                              m_documentViewHolder.document().picker(),
                                                                              m_documentViewHolder.view().filter(),
                                                                              m_documentViewHolder.document().sharedResources().stringManager());

                if (m_moveObjectsTool->dragType() != Tool::DTNone ||
                    m_rotateObjectsTool->dragType() != Tool::DTNone ||
                    m_resizeBrushesTool->dragType() != Tool::DTNone ||
                    m_inputState.pickResult().first(Model::HitType::ObjectHit, true, m_selectedFilter) != NULL ||
                    m_inputState.pickResult().first(Model::HitType::NearEdgeHit, true, m_selectedFilter) != NULL ||
                    m_inputState.pickResult().first(Model::HitType::RotateHandleHit, true, m_documentViewHolder.view().filter()) != NULL) {
                    m_selectionGuideRenderer->setColor(prefs.getColor(Preferences::HoveredGuideColor));
                    m_selectionGuideRenderer->setShowSizes(true);
                } else {
                    m_selectionGuideRenderer->setColor(prefs.getColor(Preferences::GuideColor));
                    m_selectionGuideRenderer->setShowSizes(false);
                }

                m_selectionGuideRenderer->render(vbo, context);
            }

            m_toolChain->renderOverlay(m_inputState, vbo, context);

            if (m_createEntityHelper != NULL)
                m_createEntityHelper->render(vbo, context);
        }

        void InputController::freeRenderResources() {
            m_toolChain->freeRenderResources();
            delete m_selectionGuideRenderer;
            m_selectionGuideRenderer = NULL;
            delete m_createEntityHelper;
            m_createEntityHelper = NULL;
        }

        void InputController::toggleClipTool() {
            toggleTool(m_clipTool);
        }

        bool InputController::clipToolActive() {
            return m_clipTool->active();
        }

        void InputController::toggleClipSide() {
            assert(clipToolActive());
            m_clipTool->toggleClipSide();
            updateViews();
        }

        bool InputController::canDeleteClipPoint() {
            return clipToolActive() && m_clipTool->numPoints() > 0;
        }

        void InputController::deleteClipPoint() {
            assert(canDeleteClipPoint());
            m_clipTool->deleteLastPoint();
            updateViews();
        }

        bool InputController::canPerformClip() {
            return clipToolActive() && m_clipTool->numPoints() > 0;
        }

        void InputController::performClip() {
            assert(canPerformClip());
            m_clipTool->performClip();
            updateHits();
            updateViews();
        }
<<<<<<< HEAD

        void InputController::toggleMoveVerticesTool() {
=======
        
        void InputController::toggleMoveVerticesTool(size_t changeCount) {
>>>>>>> 46cf4b8d
            toggleTool(m_moveVerticesTool);
            if (m_moveVerticesTool->active())
                m_moveVerticesTool->setChangeCount(changeCount);
        }

        bool InputController::moveVerticesToolActive() {
            return m_moveVerticesTool->active();
        }

        void InputController::toggleRotateObjectsTool() {
            toggleTool(m_rotateObjectsTool);
        }

        bool InputController::rotateObjectsToolActive() {
            return m_rotateObjectsTool->active();
        }

        void InputController::deactivateAll() {
            toggleTool(NULL);
        }

        void InputController::createEntity(Model::EntityDefinition& definition) {
            if (definition.type() == Model::EntityDefinition::PointEntity) {
                Model::MapDocument& document = m_documentViewHolder.document();
                View::EditorView& view = m_documentViewHolder.view();

                const BBox& worldBounds = document.map().worldBounds();
                Model::Entity* entity = new Model::Entity(worldBounds);
                entity->setProperty(Model::Entity::ClassnameKey, definition.name());
                entity->setDefinition(&definition);

                Vec3f delta;
                Utility::Grid& grid = document.grid();

                Model::FaceHit* hit = static_cast<Model::FaceHit*>(m_inputState.pickResult().first(Model::HitType::FaceHit, true, view.filter()));
                if (hit != NULL) {
                    delta = grid.moveDeltaForBounds(hit->face(), entity->bounds(), worldBounds, m_inputState.pickRay(), hit->hitPoint());
                } else {
                    Vec3f newPosition = m_documentViewHolder.view().camera().defaultPoint(m_inputState.pickRay().direction);
                    delta = grid.moveDeltaForPoint(entity->bounds().center(), worldBounds, newPosition - entity->bounds().center());
                }

                // delta = grid.snap(delta);

                StringStream commandName;
                commandName << "Create ";
                commandName << definition.name();

                ChangeEditStateCommand* deselectAll = ChangeEditStateCommand::deselectAll(document);
                AddObjectsCommand* addEntity = AddObjectsCommand::addEntity(document, *entity);
                ChangeEditStateCommand* selectEntity = ChangeEditStateCommand::select(document, *entity);
                MoveObjectsCommand* moveEntity = MoveObjectsCommand::moveEntity(document, *entity, delta, document.textureLock());

                CommandProcessor::BeginGroup(document.GetCommandProcessor(), commandName.str());
                document.GetCommandProcessor()->Submit(deselectAll);
                document.GetCommandProcessor()->Submit(addEntity);
                document.GetCommandProcessor()->Submit(selectEntity);
                document.GetCommandProcessor()->Submit(moveEntity);
                CommandProcessor::EndGroup(document.GetCommandProcessor());
            } else {
                Model::MapDocument& document = m_documentViewHolder.document();
                Model::EditStateManager& editStateManager = document.editStateManager();
                assert(editStateManager.selectionMode() == Model::EditStateManager::SMBrushes);
                const Model::BrushList brushes = editStateManager.selectedBrushes(); // we need a copy here!
                assert(!brushes.empty());

                const BBox& worldBounds = document.map().worldBounds();
                Model::Entity* entity = new Model::Entity(worldBounds);
                entity->setProperty(Model::Entity::ClassnameKey, definition.name());
                entity->setDefinition(&definition);

                StringStream commandName;
                commandName << "Create ";
                commandName << definition.name();

                CommandProcessor::BeginGroup(document.GetCommandProcessor(), commandName.str());

                ChangeEditStateCommand* deselectAll = ChangeEditStateCommand::deselectAll(document);
                document.GetCommandProcessor()->Submit(deselectAll);

                AddObjectsCommand* addEntity = AddObjectsCommand::addEntity(document, *entity);
                document.GetCommandProcessor()->Submit(addEntity);

                ReparentBrushesCommand* reparent = ReparentBrushesCommand::reparent(document, brushes, *entity);
                document.GetCommandProcessor()->Submit(reparent);

                const Model::EntityList emptyParents = reparent->emptyParents();
                if (!emptyParents.empty()) {
                    RemoveObjectsCommand* remove = RemoveObjectsCommand::removeEntities(document, emptyParents);
                    document.GetCommandProcessor()->Submit(remove);
                }

                ChangeEditStateCommand* select = ChangeEditStateCommand::select(document, brushes);
                document.GetCommandProcessor()->Submit(select);

                CommandProcessor::EndGroup(document.GetCommandProcessor());
            }
        }

        const Model::Entity* InputController::canReparentBrushes(const Model::BrushList& brushes, const Model::Entity* newParent) {
            if (newParent == NULL) {
                View::EditorView& view = m_documentViewHolder.view();
                Model::Hit* hit = m_inputState.pickResult().first(Model::HitType::ObjectHit, false, view.filter());
                if (hit != NULL) {
                    if (hit->type() == Model::HitType::FaceHit) {
                        Model::FaceHit* faceHit = static_cast<Model::FaceHit*>(hit);
                        newParent = faceHit->face().brush()->entity();
                    } else {
                        Model::EntityHit* entityHit = static_cast<Model::EntityHit*>(hit);
                        newParent = &entityHit->entity();
                    }
                }
            }

            if (newParent == NULL)
                return NULL;

            Model::BrushList::const_iterator it, end;
            for (it = brushes.begin(), end = brushes.end(); it != end; ++it) {
                const Model::Brush& brush = **it;
                if (brush.entity() != newParent)
                    return newParent;
            }

            return NULL;
        }

        void InputController::reparentBrushes(const Model::BrushList& brushes, Model::Entity* newParent) {
            if (newParent == NULL) {
                View::EditorView& view = m_documentViewHolder.view();
                Model::Hit* hit = m_inputState.pickResult().first(Model::HitType::ObjectHit, false, view.filter());
                if (hit != NULL) {
                    if (hit->type() == Model::HitType::FaceHit) {
                        Model::FaceHit* faceHit = static_cast<Model::FaceHit*>(hit);
                        newParent = faceHit->face().brush()->entity();
                    } else {
                        Model::EntityHit* entityHit = static_cast<Model::EntityHit*>(hit);
                        newParent = &entityHit->entity();
                    }
                }
            }

            assert(newParent != NULL);

            Model::MapDocument& document = m_documentViewHolder.document();

            StringStream commandName;
            commandName << "Move " << (brushes.size() == 1 ? "Brush" : "Brushes") << " to ";
            commandName << *newParent->classname();

            ChangeEditStateCommand* deselectAll = ChangeEditStateCommand::deselectAll(document);
            ReparentBrushesCommand* reparent = ReparentBrushesCommand::reparent(document, brushes, *newParent);
            ChangeEditStateCommand* select = ChangeEditStateCommand::select(document, brushes);

            CommandProcessor::BeginGroup(document.GetCommandProcessor(), commandName.str());
            document.GetCommandProcessor()->Submit(deselectAll);
            document.GetCommandProcessor()->Submit(reparent);

            const Model::EntityList emptyParents = reparent->emptyParents();
            if (!emptyParents.empty()) {
                RemoveObjectsCommand* remove = RemoveObjectsCommand::removeEntities(document, emptyParents);
                document.GetCommandProcessor()->Submit(remove);
            }

            document.GetCommandProcessor()->Submit(select);
            CommandProcessor::EndGroup(document.GetCommandProcessor());
        }

        InputControllerFigure::InputControllerFigure(InputController& inputController) :
        m_inputController(inputController) {}

        InputControllerFigure::~InputControllerFigure() {
            m_inputController.freeRenderResources();
        }

        void InputControllerFigure::render(Renderer::Vbo& vbo, Renderer::RenderContext& context) {
            m_inputController.render(vbo, context);
        }
    }
}<|MERGE_RESOLUTION|>--- conflicted
+++ resolved
@@ -503,13 +503,8 @@
             updateHits();
             updateViews();
         }
-<<<<<<< HEAD
-
-        void InputController::toggleMoveVerticesTool() {
-=======
         
         void InputController::toggleMoveVerticesTool(size_t changeCount) {
->>>>>>> 46cf4b8d
             toggleTool(m_moveVerticesTool);
             if (m_moveVerticesTool->active())
                 m_moveVerticesTool->setChangeCount(changeCount);
