--- conflicted
+++ resolved
@@ -1,18 +1,18 @@
 /*
  Copyright (C) 2010-2017 Kristian Duske
- 
+
  This file is part of TrenchBroom.
- 
+
  TrenchBroom is free software: you can redistribute it and/or modify
  it under the terms of the GNU General Public License as published by
  the Free Software Foundation, either version 3 of the License, or
  (at your option) any later version.
- 
+
  TrenchBroom is distributed in the hope that it will be useful,
  but WITHOUT ANY WARRANTY; without even the implied warranty of
  MERCHANTABILITY or FITNESS FOR A PARTICULAR PURPOSE.  See the
  GNU General Public License for more details.
- 
+
  You should have received a copy of the GNU General Public License
  along with TrenchBroom. If not, see <http://www.gnu.org/licenses/>.
  */
@@ -37,31 +37,26 @@
     namespace IO {
         class Path;
     }
-    
+
     class PreferenceManager {
     private:
         using UnsavedPreferences = std::set<PreferenceBase*>;
         using DynamicPreferences = std::map<IO::Path, std::unique_ptr<PreferenceBase>>;
-        
+
         bool m_saveInstantly;
         UnsavedPreferences m_unsavedPreferences;
         DynamicPreferences m_dynamicPreferences;
-        
+
         void markAsUnsaved(PreferenceBase* preference);
     public:
         static PreferenceManager& instance();
-<<<<<<< HEAD
-        
-        Notifier1<const IO::Path&> preferenceDidChangeNotifier;
-=======
 
         Notifier<const IO::Path&> preferenceDidChangeNotifier;
->>>>>>> 25625af4
 
         bool saveInstantly() const;
         PreferenceBase::Set saveChanges();
         PreferenceBase::Set discardChanges();
-        
+
         template <typename T>
         Preference<T>& dynamicPreference(const IO::Path& path, T&& defaultValue) {
             auto it = m_dynamicPreferences.find(path);
@@ -89,12 +84,12 @@
 
             return preference.value();
         }
-        
+
         template <typename T>
         const T& getDefault(const Preference<T>& preference) const {
             return preference.defaultValue();
         }
-        
+
         template <typename T>
         bool set(Preference<T>& preference, const T& value) {
             ensure(qApp->thread() == QThread::currentThread(), "PreferenceManager can only be used on the main thread");
@@ -102,7 +97,7 @@
             const T previousValue = preference.value();
             if (previousValue == value)
                 return false;
-            
+
             preference.setValue(value);
             if (saveInstantly()) {
                 preference.save();
@@ -110,10 +105,10 @@
             } else {
                 markAsUnsaved(&preference);
             }
-            
+
             return true;
         }
-        
+
         template <typename T>
         void resetToDefault(Preference<T>& preference) {
             set(preference, preference.defaultValue());
@@ -123,13 +118,13 @@
         PreferenceManager(const PreferenceManager&);
         PreferenceManager& operator=(const PreferenceManager&);
     };
-    
+
     template <typename T>
     const T& pref(const Preference<T>& preference) {
         const PreferenceManager& prefs = PreferenceManager::instance();
         return prefs.get(preference);
     }
-    
+
     template <typename T>
     class SetTemporaryPreference {
     private:
@@ -141,7 +136,7 @@
         m_oldValue(pref.value()) {
             m_pref.setValue(newValue);
         }
-        
+
         ~SetTemporaryPreference() {
             m_pref.setValue(m_oldValue);
         }
