/*
 Copyright (C) 2010-2017 Kristian Duske

 This file is part of TrenchBroom.

 TrenchBroom is free software: you can redistribute it and/or modify
 it under the terms of the GNU General Public License as published by
 the Free Software Foundation, either version 3 of the License, or
 (at your option) any later version.

 TrenchBroom is distributed in the hope that it will be useful,
 but WITHOUT ANY WARRANTY; without even the implied warranty of
 MERCHANTABILITY or FITNESS FOR A PARTICULAR PURPOSE.  See the
 GNU General Public License for more details.

 You should have received a copy of the GNU General Public License
 along with TrenchBroom. If not, see <http://www.gnu.org/licenses/>.
 */

#include "GameFactory.h"

#include "CollectionUtils.h"
#include "PreferenceManager.h"
#include "Preferences.h"
#include "IO/CompilationConfigParser.h"
#include "IO/CompilationConfigWriter.h"
#include "IO/DiskFileSystem.h"
#include "IO/File.h"
#include "IO/FileMatcher.h"
#include "IO/FileSystem.h"
#include "IO/GameConfigParser.h"
#include "IO/GameEngineConfigParser.h"
#include "IO/GameEngineConfigWriter.h"
#include "IO/IOUtils.h"
#include "IO/Path.h"
#include "IO/SystemPaths.h"
#include "Model/Game.h"
#include "Model/GameImpl.h"

#include "Exceptions.h"
#include "RecoverableExceptions.h"

#include <cassert>

namespace TrenchBroom {
    namespace Model {
        GameFactory::~GameFactory() {
            writeCompilationConfigs();
            writeGameEngineConfigs();
        }

        GameFactory& GameFactory::instance() {
            static GameFactory instance;
            return instance;
        }

        void GameFactory::initialize() {
            initializeFileSystem();
            loadGameConfigs();
        }

        const StringList& GameFactory::gameList() const {
            return m_names;
        }

        size_t GameFactory::gameCount() const {
            return m_configs.size();
        }

        GameSPtr GameFactory::createGame(const String& gameName, Logger& logger) {
            return GameSPtr(new GameImpl(gameConfig(gameName), gamePath(gameName), logger));
        }

        StringList GameFactory::fileFormats(const String& gameName) const {
            StringList result;
            for (const auto& format : gameConfig(gameName).fileFormats()) {
                result.push_back(format.format);
            }
            return result;
        }

        IO::Path GameFactory::iconPath(const String& gameName) const {
            const auto& config = gameConfig(gameName);
            return config.findConfigFile(config.icon());
        }

        IO::Path GameFactory::gamePath(const String& gameName) const {
            const auto it = m_gamePaths.find(gameName);
            if (it == std::end(m_gamePaths)) {
                throw GameException("Unknown game: " + gameName);
            }
            auto& pref = it->second;
            return PreferenceManager::instance().get(pref);
        }

        bool GameFactory::setGamePath(const String& gameName, const IO::Path& gamePath) {
            const auto it = m_gamePaths.find(gameName);
            if (it == std::end(m_gamePaths)) {
                throw GameException("Unknown game: " + gameName);
            }
            auto& pref = it->second;
            return PreferenceManager::instance().set(pref, gamePath);
        }

        bool GameFactory::isGamePathPreference(const String& gameName, const IO::Path& prefPath) const {
            const auto it = m_gamePaths.find(gameName);
            if (it == std::end(m_gamePaths)) {
                throw GameException("Unknown game: " + gameName);
            }
            auto& pref = it->second;
            return pref.path() == prefPath;
        }

        GameConfig& GameFactory::gameConfig(const String& name) {
            const auto cIt = m_configs.find(name);
            if (cIt == std::end(m_configs)) {
                throw GameException("Unknown game: " + name);
            }
            return cIt->second;
        }

        const GameConfig& GameFactory::gameConfig(const String& name) const {
            const auto cIt = m_configs.find(name);
            if (cIt == std::end(m_configs)) {
                throw GameException("Unknown game: " + name);
            }
            return cIt->second;
        }

        std::pair<String, MapFormat> GameFactory::detectGame(const IO::Path& path) const {
            if (path.isEmpty() || !IO::Disk::fileExists(IO::Disk::fixPath(path)))
                return std::make_pair("", MapFormat::Unknown);

            IO::OpenStream open(path, false);
            const String gameName = IO::readGameComment(open.stream);
            const String formatName = IO::readFormatComment(open.stream);
            const MapFormat format = mapFormat(formatName);
            if (gameName.empty() || format == MapFormat::Unknown) {
                return std::make_pair("", MapFormat::Unknown);
            } else {
                return std::make_pair(gameName, format);
            }
        }

        GameFactory::GameFactory() = default;

        void GameFactory::initializeFileSystem() {
            const IO::Path resourceGameDir = IO::SystemPaths::findResourceDirectory(IO::Path("games"));
            // FIXME: Change back to "games". the problems is the userDataDirectory() overlaps with and has
            // a higher priority than the actual resources directory (TrenchBroom.app/Contents/Resources)
            // when searching for resources.
            const IO::Path userGameDir = IO::SystemPaths::userDataDirectory() + IO::Path("gameUserData");
            if (IO::Disk::directoryExists(resourceGameDir)) {
                auto resourceFS = std::make_shared<IO::DiskFileSystem>(resourceGameDir);
                m_configFS = std::make_unique<IO::WritableDiskFileSystem>(std::move(resourceFS), userGameDir, true);
            } else {
                m_configFS = std::make_unique<IO::WritableDiskFileSystem>(userGameDir, true);
            }
        }

        void GameFactory::loadGameConfigs() {
            StringList errors;

            const auto configFiles = m_configFS->findItemsRecursively(IO::Path(""), IO::FileNameMatcher("GameConfig.cfg"));
            for (const auto& configFilePath : configFiles) {
                try {
                loadGameConfig(configFilePath);
                } catch (const std::exception& e) {
                    StringStream str;
                    str << "Could not load game configuration file " << configFilePath << ": " << e.what();
                    errors.push_back(str.str());
                }
            }

            StringUtils::sortCaseSensitive(m_names);

            if (!errors.empty()) {
                throw errors;
            }
        }

        void GameFactory::loadGameConfig(const IO::Path& path) {
            try {
                doLoadGameConfig(path);
            } catch (const RecoverableException& e) {
                e.recover();
                doLoadGameConfig(path);
            }
        }

        void GameFactory::doLoadGameConfig(const IO::Path& path) {
<<<<<<< HEAD
                const auto configFile = m_configFS->openFile(path);
                const auto absolutePath = m_configFS->makeAbsolute(path);
                IO::GameConfigParser parser(configFile->begin(), configFile->end(), absolutePath);
=======
            const auto configFile = m_configFS->openFile(path);
            const auto absolutePath = m_configFS->makeAbsolute(path);
            auto reader = configFile->reader().buffer();
            IO::GameConfigParser parser(std::begin(reader), std::end(reader), absolutePath);
>>>>>>> 25625af4
            GameConfig config = parser.parse();

            loadCompilationConfig(config);
            loadGameEngineConfig(config);

            const auto configName = config.name();
            m_configs.emplace(std::make_pair(configName, std::move(config)));
            m_names.push_back(configName);

            const auto gamePathPrefPath = IO::Path("Games") + IO::Path(configName) + IO::Path("Path");
            m_gamePaths.insert(std::make_pair(configName, Preference<IO::Path>(gamePathPrefPath, IO::Path())));

            const auto defaultEnginePrefPath = IO::Path("Games") + IO::Path(configName) + IO::Path("Default Engine");
            m_defaultEngines.insert(std::make_pair(configName, Preference<IO::Path>(defaultEnginePrefPath, IO::Path())));
        }

        void GameFactory::loadCompilationConfig(GameConfig& gameConfig) {
            const auto path = IO::Path(gameConfig.name()) + IO::Path("CompilationProfiles.cfg");
            try {
                if (m_configFS->fileExists(path)) {
                    const auto profilesFile = m_configFS->openFile(path);
                    auto reader = profilesFile->reader().buffer();
                    IO::CompilationConfigParser parser(std::begin(reader), std::end(reader), m_configFS->makeAbsolute(path));
                    gameConfig.setCompilationConfig(parser.parse());
                }
            } catch (const Exception& e) {
                throw FileDeletingException("Could not load compilation configuration '" + path.asString() + "': " + String(e.what()), m_configFS->makeAbsolute(path));
            }
        }

        void GameFactory::loadGameEngineConfig(GameConfig& gameConfig) {
            const auto path = IO::Path(gameConfig.name()) + IO::Path("GameEngineProfiles.cfg");
            try {
                if (m_configFS->fileExists(path)) {
                    const auto profilesFile = m_configFS->openFile(path);
                    auto reader = profilesFile->reader().buffer();
                    IO::GameEngineConfigParser parser(std::begin(reader), std::end(reader), m_configFS->makeAbsolute(path));
                    gameConfig.setGameEngineConfig(parser.parse());
                }
            } catch (const Exception& e) {
                throw FileDeletingException("Could not load game engine configuration '" + path.asString() + "': " + String(e.what()), m_configFS->makeAbsolute(path));
            }
        }

        void GameFactory::writeCompilationConfigs() {
            for (const auto& entry : m_configs) {
                const auto& gameConfig = entry.second;
                writeCompilationConfig(gameConfig);
            }
        }

        void GameFactory::writeCompilationConfig(const GameConfig& gameConfig) {
            StringStream stream;
            IO::CompilationConfigWriter writer(gameConfig.compilationConfig(), stream);
            writer.writeConfig();

            const auto profilesPath = IO::Path(gameConfig.name()) + IO::Path("CompilationProfiles.cfg");
            m_configFS->createFile(profilesPath, stream.str());
        }

        void GameFactory::writeGameEngineConfigs() {
            for (const auto& entry : m_configs) {
                const auto& gameConfig = entry.second;
                writeGameEngineConfig(gameConfig);
            }
        }

        void GameFactory::writeGameEngineConfig(const GameConfig& gameConfig) {
            StringStream stream;
            IO::GameEngineConfigWriter writer(gameConfig.gameEngineConfig(), stream);
            writer.writeConfig();

            const auto profilesPath = IO::Path(gameConfig.name()) + IO::Path("GameEngineProfiles.cfg");
            m_configFS->createFile(profilesPath, stream.str());
        }
    }
}<|MERGE_RESOLUTION|>--- conflicted
+++ resolved
@@ -189,16 +189,10 @@
         }
 
         void GameFactory::doLoadGameConfig(const IO::Path& path) {
-<<<<<<< HEAD
                 const auto configFile = m_configFS->openFile(path);
                 const auto absolutePath = m_configFS->makeAbsolute(path);
-                IO::GameConfigParser parser(configFile->begin(), configFile->end(), absolutePath);
-=======
-            const auto configFile = m_configFS->openFile(path);
-            const auto absolutePath = m_configFS->makeAbsolute(path);
             auto reader = configFile->reader().buffer();
             IO::GameConfigParser parser(std::begin(reader), std::end(reader), absolutePath);
->>>>>>> 25625af4
             GameConfig config = parser.parse();
 
             loadCompilationConfig(config);
