--- conflicted
+++ resolved
@@ -53,13 +53,8 @@
         log(LogLevel_Debug, message);
 #endif
     }
-<<<<<<< HEAD
-    
+
     void Logger::debug(const QString& message) {
-=======
-
-    void Logger::debug(const wxString& message) {
->>>>>>> 25625af4
 #ifndef NDEBUG
         log(LogLevel_Debug, message);
 #endif
@@ -80,13 +75,8 @@
     void Logger::info(const String& message) {
         log(LogLevel_Info, message);
     }
-<<<<<<< HEAD
-    
+
     void Logger::info(const QString& message) {
-=======
-
-    void Logger::info(const wxString& message) {
->>>>>>> 25625af4
         log(LogLevel_Info, message);
     }
 
@@ -105,13 +95,8 @@
     void Logger::warn(const String& message) {
         log(LogLevel_Warn, message);
     }
-<<<<<<< HEAD
-    
+
     void Logger::warn(const QString& message) {
-=======
-
-    void Logger::warn(const wxString& message) {
->>>>>>> 25625af4
         log(LogLevel_Warn, message);
     }
 
@@ -130,13 +115,8 @@
     void Logger::error(const String& message) {
         log(LogLevel_Error, message);
     }
-<<<<<<< HEAD
-    
+
     void Logger::error(const QString& message) {
-=======
-
-    void Logger::error(const wxString& message) {
->>>>>>> 25625af4
         log(LogLevel_Error, message);
     }
 
@@ -146,13 +126,8 @@
 #endif
         doLog(level, message);
     }
-<<<<<<< HEAD
-    
+
     void Logger::log(const LogLevel level, const QString& message) {
-=======
-
-    void Logger::log(const LogLevel level, const wxString& message) {
->>>>>>> 25625af4
 #ifdef NDEBUG
         if (level != LogLevel_Debug)
 #endif
