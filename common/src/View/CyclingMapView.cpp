/*
 Copyright (C) 2010-2017 Kristian Duske

 This file is part of TrenchBroom.

 TrenchBroom is free software: you can redistribute it and/or modify
 it under the terms of the GNU General Public License as published by
 the Free Software Foundation, either version 3 of the License, or
 (at your option) any later version.

 TrenchBroom is distributed in the hope that it will be useful,
 but WITHOUT ANY WARRANTY; without even the implied warranty of
 MERCHANTABILITY or FITNESS FOR A PARTICULAR PURPOSE.  See the
 GNU General Public License for more details.

 You should have received a copy of the GNU General Public License
 along with TrenchBroom. If not, see <http://www.gnu.org/licenses/>.
 */

#include "CyclingMapView.h"

#include "TrenchBroom.h"
#include "Model/Brush.h"
#include "Renderer/Camera.h"
#include "View/Grid.h"
#include "View/MapDocument.h"
#include "View/MapView2D.h"
#include "View/MapView3D.h"
#include "View/ActionList.h"

#include <vecmath/scalar.h>

#include <QStackedLayout>
#include <QShortcut>

namespace TrenchBroom {
    namespace View {
        CyclingMapView::CyclingMapView(QWidget* parent, Logger* logger, MapDocumentWPtr document, MapViewToolBox& toolBox, Renderer::MapRenderer& mapRenderer, GLContextManager& contextManager, const View views) :
        MapViewContainer(parent),
        m_logger(logger),
        m_document(document),
        m_currentMapView(nullptr),
        m_layout(nullptr) {
            createGui(toolBox, mapRenderer, contextManager, views);
            createShortcuts();
            updateShortcuts();
            bindEvents();
        }

        void CyclingMapView::createGui(MapViewToolBox& toolBox, Renderer::MapRenderer& mapRenderer, GLContextManager& contextManager, const View views) {
            if (views & View_3D) {
                m_mapViews.push_back(new MapView3D(nullptr, m_logger, m_document, toolBox, mapRenderer, contextManager));
            }
            if (views & View_XY) {
                m_mapViews.push_back(new MapView2D(nullptr, m_logger, m_document, toolBox, mapRenderer, contextManager, MapView2D::ViewPlane_XY));
            }
            if (views & View_XZ) {
                m_mapViews.push_back(new MapView2D(nullptr, m_logger, m_document, toolBox, mapRenderer, contextManager, MapView2D::ViewPlane_XZ));
            }
            if (views & View_YZ) {
                m_mapViews.push_back(new MapView2D(nullptr, m_logger, m_document, toolBox, mapRenderer, contextManager, MapView2D::ViewPlane_YZ));
            }

            m_layout = new QStackedLayout();
            // NOTE: It's important to setLayout() before adding widgets, rather than after. Otherwise, they
            // get setVisible immediately (and the first render calls happen during the for loop),
            // which breaks multisampling
            setLayout(m_layout);

            for (size_t i = 0; i < m_mapViews.size(); ++i) {
                m_layout->addWidget(m_mapViews[i]->widgetContainer());
            }

            assert(!m_mapViews.empty());
            switchToMapView(m_mapViews[0]);
        }

        void CyclingMapView::createShortcuts() {
            m_cycleShortcut = new QShortcut(this);
            m_cycleShortcut->setContext(Qt::WidgetWithChildrenShortcut); // Only in this widget
            connect(m_cycleShortcut, &QShortcut::activated, this, &CyclingMapView::OnCycleMapView);
        }

        void CyclingMapView::updateShortcuts() {
            // FIXME: Get from prefs
            m_cycleShortcut->setKey(ActionList::instance().controlsMapViewCycleMapViewInfo.defaultKey);
        }

        void CyclingMapView::bindEvents() {
        }

        void CyclingMapView::OnCycleMapView() {
            for (size_t i = 0; i < m_mapViews.size(); ++i) {
                if (m_currentMapView == m_mapViews[i]) {
                    switchToMapView(m_mapViews[vm::succ(i, m_mapViews.size())]);
                    focusCameraOnSelection(false);
                    break;
                }
            }
<<<<<<< HEAD
=======

>>>>>>> 25625af4
        }

        void CyclingMapView::switchToMapView(MapViewBase* mapView) {
            m_currentMapView = mapView;

            m_layout->setCurrentWidget(m_currentMapView->widgetContainer());
            // FIXME: Not sure if needed
            //m_currentMapView->setFocus();
        }

        void CyclingMapView::doFlashSelection() {
            m_currentMapView->flashSelection();
        }

        bool CyclingMapView::doGetIsCurrent() const {
            return m_currentMapView->isCurrent();
        }

        void CyclingMapView::doSetToolBoxDropTarget() {
            for (size_t i = 0; i < m_mapViews.size(); ++i) {
                m_mapViews[i]->setToolBoxDropTarget();
            }
        }

        void CyclingMapView::doClearDropTarget() {
            for (size_t i = 0; i < m_mapViews.size(); ++i) {
                m_mapViews[i]->clearDropTarget();
            }
        }

        bool CyclingMapView::doCanSelectTall() {
            return m_currentMapView->canSelectTall();
        }

        void CyclingMapView::doSelectTall() {
            m_currentMapView->selectTall();
        }

        void CyclingMapView::doFocusCameraOnSelection(const bool animate) {
            m_currentMapView->focusCameraOnSelection(animate);
        }

        void CyclingMapView::doMoveCameraToPosition(const vm::vec3& position, const bool animate) {
            m_currentMapView->moveCameraToPosition(position, animate);
        }

        void CyclingMapView::doMoveCameraToCurrentTracePoint() {
            for (size_t i = 0; i < m_mapViews.size(); ++i) {
                m_mapViews[i]->moveCameraToCurrentTracePoint();
            }
        }

        bool CyclingMapView::doCanMaximizeCurrentView() const {
            return false;
        }

        bool CyclingMapView::doCurrentViewMaximized() const {
            return true;
        }

        void CyclingMapView::doToggleMaximizeCurrentView() {}

        MapView* CyclingMapView::doGetCurrentMapView() const {
            return m_currentMapView;
        }

        void CyclingMapView::doLinkCamera(CameraLinkHelper& helper) {
            for (size_t i = 0; i < m_mapViews.size(); ++i) {
                m_mapViews[i]->linkCamera(helper);
            }
        }

        bool CyclingMapView::doCancelMouseDrag() {
            auto result = false;
            for (size_t i = 0; i < m_mapViews.size(); ++i) {
                result |= m_mapViews[i]->cancelMouseDrag();
            }
            return result;
        }
    }
}<|MERGE_RESOLUTION|>--- conflicted
+++ resolved
@@ -97,10 +97,6 @@
                     break;
                 }
             }
-<<<<<<< HEAD
-=======
-
->>>>>>> 25625af4
         }
 
         void CyclingMapView::switchToMapView(MapViewBase* mapView) {
