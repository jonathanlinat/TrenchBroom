/*
 Copyright (C) 2010-2017 Kristian Duske

 This file is part of TrenchBroom.

 TrenchBroom is free software: you can redistribute it and/or modify
 it under the terms of the GNU General Public License as published by
 the Free Software Foundation, either version 3 of the License, or
 (at your option) any later version.

 TrenchBroom is distributed in the hope that it will be useful,
 but WITHOUT ANY WARRANTY; without even the implied warranty of
 MERCHANTABILITY or FITNESS FOR A PARTICULAR PURPOSE.  See the
 GNU General Public License for more details.

 You should have received a copy of the GNU General Public License
 along with TrenchBroom. If not, see <http://www.gnu.org/licenses/>.
 */

#ifndef GameEngineProfileEditor_h
#define GameEngineProfileEditor_h

#include <wx/panel.h>

class wxSimplebook;
class wxTextCtrl;

namespace TrenchBroom {
    namespace Model {
        class GameEngineProfile;
    }

    namespace View {
        class GameEngineProfileEditor : public QWidget {
        private:
            Model::GameEngineProfile* m_profile;
            wxSimplebook* m_book;
            wxTextCtrl* m_nameText;
            wxTextCtrl* m_pathText;
            bool m_ignoreNotifications;
        public:
            GameEngineProfileEditor(QWidget* parent);
            ~GameEngineProfileEditor();
        private:
<<<<<<< HEAD
            QWidget* createEditorPage(QWidget* parent);
            
=======
            wxWindow* createEditorPage(wxWindow* parent);

>>>>>>> 25625af4
            void OnNameChanged(wxCommandEvent& event);
            void OnPathChanged(wxCommandEvent& event);
            void OnChangePathClicked(wxCommandEvent& event);
            void OnUpdatePathTextUI(wxIdleEvent& event);
<<<<<<< HEAD
            
            void updatePath(const QString& str);
=======

            void updatePath(const wxString& str);
>>>>>>> 25625af4
        public:
            void setProfile(Model::GameEngineProfile* profile);
        private:
            void profileWillBeRemoved();
            void profileDidChange();
            void refresh();
<<<<<<< HEAD
            
            bool isValidEnginePath(const QString& str) const;
=======

            bool isValidEnginePath(const wxString& str) const;
>>>>>>> 25625af4
        };
    }
}

#endif /* GameEngineProfileEditor_h */<|MERGE_RESOLUTION|>--- conflicted
+++ resolved
@@ -42,37 +42,22 @@
             GameEngineProfileEditor(QWidget* parent);
             ~GameEngineProfileEditor();
         private:
-<<<<<<< HEAD
             QWidget* createEditorPage(QWidget* parent);
-            
-=======
-            wxWindow* createEditorPage(wxWindow* parent);
 
->>>>>>> 25625af4
             void OnNameChanged(wxCommandEvent& event);
             void OnPathChanged(wxCommandEvent& event);
             void OnChangePathClicked(wxCommandEvent& event);
             void OnUpdatePathTextUI(wxIdleEvent& event);
-<<<<<<< HEAD
-            
+
             void updatePath(const QString& str);
-=======
-
-            void updatePath(const wxString& str);
->>>>>>> 25625af4
         public:
             void setProfile(Model::GameEngineProfile* profile);
         private:
             void profileWillBeRemoved();
             void profileDidChange();
             void refresh();
-<<<<<<< HEAD
-            
+
             bool isValidEnginePath(const QString& str) const;
-=======
-
-            bool isValidEnginePath(const wxString& str) const;
->>>>>>> 25625af4
         };
     }
 }
