/*
 Copyright (C) 2010-2017 Kristian Duske
 
 This file is part of TrenchBroom.
 
 TrenchBroom is free software: you can redistribute it and/or modify
 it under the terms of the GNU General Public License as published by
 the Free Software Foundation, either version 3 of the License, or
 (at your option) any later version.
 
 TrenchBroom is distributed in the hope that it will be useful,
 but WITHOUT ANY WARRANTY; without even the implied warranty of
 MERCHANTABILITY or FITNESS FOR A PARTICULAR PURPOSE.  See the
 GNU General Public License for more details.
 
 You should have received a copy of the GNU General Public License
 along with TrenchBroom.  If not, see <http://www.gnu.org/licenses/>.
 */

#include "SmartDefaultAttributeEditor.h"

#include "Assets/EntityDefinition.h"
#include "Model/AttributableNode.h"

<<<<<<< HEAD
#include <QTextEdit>
#include <QVBoxLayout>

namespace TrenchBroom {
    namespace View {
        SmartDefaultAttributeEditor::SmartDefaultAttributeEditor(QWidget* parent, View::MapDocumentWPtr document) :
        SmartAttributeEditor(parent, document),
        m_descriptionTxt(nullptr),
        m_currentDefinition(nullptr) {
            createGui();
        }

        void SmartDefaultAttributeEditor::createGui() {
            m_descriptionTxt = new QTextEdit();
            m_descriptionTxt->setReadOnly(true);

            auto* layout = new QVBoxLayout();
            layout->addWidget(m_descriptionTxt, 1);
            setLayout(layout);
        }

        void SmartDefaultAttributeEditor::doUpdateVisual(const Model::AttributableNodeList& attributables) {
            const Assets::EntityDefinition* entityDefinition = Model::AttributableNode::selectEntityDefinition(attributables);
            if (entityDefinition != m_currentDefinition) {
                m_currentDefinition = entityDefinition;
                
                m_descriptionTxt->clear();
                if (m_currentDefinition != nullptr)
                    m_descriptionTxt->append(QString::fromStdString(m_currentDefinition->description()));
            }
=======
#include <wx/sizer.h>
#include <wx/panel.h>
#include <wx/wupdlock.h>

namespace TrenchBroom {
    namespace View {
        SmartDefaultAttributeEditor::SmartDefaultAttributeEditor(View::MapDocumentWPtr document) :
        SmartAttributeEditor(document) {}

        wxWindow* SmartDefaultAttributeEditor::doCreateVisual(wxWindow* parent) {
            m_panel = new wxPanel(parent);
            return m_panel;
        }
        
        void SmartDefaultAttributeEditor::doDestroyVisual() {
            m_panel->Destroy();
            m_panel = nullptr;
        }

        void SmartDefaultAttributeEditor::doUpdateVisual(const Model::AttributableNodeList& attributables) {
>>>>>>> d381176d
        }
    }
}<|MERGE_RESOLUTION|>--- conflicted
+++ resolved
@@ -22,59 +22,12 @@
 #include "Assets/EntityDefinition.h"
 #include "Model/AttributableNode.h"
 
-<<<<<<< HEAD
-#include <QTextEdit>
-#include <QVBoxLayout>
-
 namespace TrenchBroom {
     namespace View {
         SmartDefaultAttributeEditor::SmartDefaultAttributeEditor(QWidget* parent, View::MapDocumentWPtr document) :
-        SmartAttributeEditor(parent, document),
-        m_descriptionTxt(nullptr),
-        m_currentDefinition(nullptr) {
-            createGui();
-        }
-
-        void SmartDefaultAttributeEditor::createGui() {
-            m_descriptionTxt = new QTextEdit();
-            m_descriptionTxt->setReadOnly(true);
-
-            auto* layout = new QVBoxLayout();
-            layout->addWidget(m_descriptionTxt, 1);
-            setLayout(layout);
-        }
+        SmartAttributeEditor(parent, document) {}
 
         void SmartDefaultAttributeEditor::doUpdateVisual(const Model::AttributableNodeList& attributables) {
-            const Assets::EntityDefinition* entityDefinition = Model::AttributableNode::selectEntityDefinition(attributables);
-            if (entityDefinition != m_currentDefinition) {
-                m_currentDefinition = entityDefinition;
-                
-                m_descriptionTxt->clear();
-                if (m_currentDefinition != nullptr)
-                    m_descriptionTxt->append(QString::fromStdString(m_currentDefinition->description()));
-            }
-=======
-#include <wx/sizer.h>
-#include <wx/panel.h>
-#include <wx/wupdlock.h>
-
-namespace TrenchBroom {
-    namespace View {
-        SmartDefaultAttributeEditor::SmartDefaultAttributeEditor(View::MapDocumentWPtr document) :
-        SmartAttributeEditor(document) {}
-
-        wxWindow* SmartDefaultAttributeEditor::doCreateVisual(wxWindow* parent) {
-            m_panel = new wxPanel(parent);
-            return m_panel;
-        }
-        
-        void SmartDefaultAttributeEditor::doDestroyVisual() {
-            m_panel->Destroy();
-            m_panel = nullptr;
-        }
-
-        void SmartDefaultAttributeEditor::doUpdateVisual(const Model::AttributableNodeList& attributables) {
->>>>>>> d381176d
         }
     }
 }