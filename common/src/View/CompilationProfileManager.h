--- conflicted
+++ resolved
@@ -33,25 +33,15 @@
     namespace View {
         class CompilationProfileListBox;
         class CompilationProfileEditor;
-<<<<<<< HEAD
-        
+
         class CompilationProfileManager : public QWidget {
-=======
-
-        class CompilationProfileManager : public wxPanel {
->>>>>>> 25625af4
         private:
             Model::CompilationConfig& m_config;
             CompilationProfileListBox* m_profileList;
             CompilationProfileEditor* m_profileEditor;
         public:
-<<<<<<< HEAD
             CompilationProfileManager(QWidget* parent, MapDocumentWPtr document, Model::CompilationConfig& config);
-            
-=======
-            CompilationProfileManager(wxWindow* parent, MapDocumentWPtr document, Model::CompilationConfig& config);
 
->>>>>>> 25625af4
             const Model::CompilationProfile* selectedProfile() const;
         private:
             void OnAddProfile(wxCommandEvent& event);
