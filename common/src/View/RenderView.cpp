/*
 Copyright (C) 2010-2017 Kristian Duske
 
 This file is part of TrenchBroom.
 
 TrenchBroom is free software: you can redistribute it and/or modify
 it under the terms of the GNU General Public License as published by
 the Free Software Foundation, either version 3 of the License, or
 (at your option) any later version.
 
 TrenchBroom is distributed in the hope that it will be useful,
 but WITHOUT ANY WARRANTY; without even the implied warranty of
 MERCHANTABILITY or FITNESS FOR A PARTICULAR PURPOSE.  See the
 GNU General Public License for more details.
 
 You should have received a copy of the GNU General Public License
 along with TrenchBroom. If not, see <http://www.gnu.org/licenses/>.
 */

#include "TrenchBroomApp.h"
#include "RenderView.h"
#include "Exceptions.h"
#include "PreferenceManager.h"
#include "Preferences.h"
#include "Renderer/Transformation.h"
#include "Renderer/VertexArray.h"
#include "Renderer/VertexSpec.h"
#include "View/GLContextManager.h"
#include "View/InputEvent.h"
#include "View/wxUtils.h"

#include <QPalette>
#include <QTimer>
#include <QDateTime>
#include <QGridLayout>
#include <QWidget>
#include <QGuiApplication>

#ifdef _WIN32
#include <GL/wglew.h>
#endif

#include <vecmath/vec.h>
#include <vecmath/mat.h>
#include <vecmath/mat_ext.h>

#include <iostream>

namespace TrenchBroom {
    namespace View {
        RenderView::RenderView(GLContextManager& contextManager) :
        QOpenGLWindow(),
        m_glContext(&contextManager),
        m_framesRendered(0),
        m_maxFrameTimeMsecs(0),
        m_lastFPSCounterUpdate(0) {
            QPalette pal;
            const QColor color = pal.color(QPalette::Highlight);
            m_focusColor = fromQColor(color);

            // FPS counter
            QTimer* fpsCounter = new QTimer(this);

            connect(fpsCounter, &QTimer::timeout, [&](){
                const int64_t currentTime = QDateTime::currentMSecsSinceEpoch();
                const int framesRenderedInPeriod = m_framesRendered;
                const int maxFrameTime = m_maxFrameTimeMsecs;
                const int64_t fpsCounterPeriod = currentTime - m_lastFPSCounterUpdate;
                const double avgFps = framesRenderedInPeriod / (fpsCounterPeriod / 1000.0);

                m_framesRendered = 0;
                m_maxFrameTimeMsecs = 0;
                m_lastFPSCounterUpdate = currentTime;

                m_currentFPS = std::string("Avg FPS: ") + std::to_string(avgFps) + " Max time between frames: " +
                        std::to_string(maxFrameTime) + "ms. 1000ms QTimer actually took: " + std::to_string(fpsCounterPeriod);
            });

            fpsCounter->start(1000);

            m_windowContainer = QWidget::createWindowContainer(this);
        }
        
<<<<<<< HEAD
        RenderView::~RenderView() = default;

        QWidget* RenderView::widgetContainer() {
            return m_windowContainer;
        }
=======
        RenderView::~RenderView() {}

        void RenderView::OnKey(wxKeyEvent& event) {
            if (IsBeingDeleted()) return;

            m_eventRecorder.recordEvent(event);
            event.Skip();
            Refresh();
        }

        void RenderView::OnMouse(wxMouseEvent& event) {
            if (IsBeingDeleted()) return;

            if (event.ButtonDown(wxMOUSE_BTN_ANY) && !HasCapture()) {
                CaptureMouse();
            } else if (event.ButtonUp(wxMOUSE_BTN_ANY) && HasCapture()) {
                if (!event.LeftIsDown() && !event.MiddleIsDown() && !event.RightIsDown() && !event.Aux1IsDown() && !event.Aux2IsDown()) {
                    ReleaseMouse();
                }
            }

            m_eventRecorder.recordEvent(event);
            event.Skip();
            Refresh();
        }

        void RenderView::OnMouseCaptureLost(wxMouseCaptureLostEvent& event) {
            if (IsBeingDeleted()) return;

            m_eventRecorder.recordEvent(event);
            event.Skip();
            Refresh();
        }

        // to prevent flickering, see https://wiki.wxwidgets.org/Flicker-Free_Drawing
        void RenderView::OnEraseBackground(wxEraseEvent& event) {}

        void RenderView::OnPaint(wxPaintEvent& event) {
            if (IsBeingDeleted()) return;
            if (TrenchBroom::View::isReportingCrash()) return;

            if (m_glContext->SetCurrent(this)) {
                if (!m_initialized) {
                    initializeGL();
                }
>>>>>>> d712bbe7

        bool RenderView::HasFocus() const {
            return QGuiApplication::focusWindow() == this;
        }

        bool RenderView::IsBeingDeleted() const {
            return false;
        }

        void RenderView::Refresh() {
            // Schedules a repaint with Qt
            requestUpdate();
        }

<<<<<<< HEAD
        void RenderView::paintGL() {
            // FIXME: crash
#if 0
            if (TrenchBroom::View::isReportingCrash()) return;
#endif
            render();

            // Update stats
            m_framesRendered++;
            if (m_timeSinceLastFrame.isValid()) {
                int frameTime = static_cast<int>(m_timeSinceLastFrame.restart());
                if (frameTime > m_maxFrameTimeMsecs) {
                    m_maxFrameTimeMsecs = frameTime;
                }
            } else {
                m_timeSinceLastFrame.start();
            }
=======
            event.Skip();
            Refresh();
>>>>>>> d712bbe7
        }

<<<<<<< HEAD
        void RenderView::update() {
            Refresh();
=======
           event.Skip();
           Refresh();
>>>>>>> d712bbe7
        }

        Renderer::Vbo& RenderView::vertexVbo() {
            return m_glContext->vertexVbo();
        }

        Renderer::Vbo& RenderView::indexVbo() {
            return m_glContext->indexVbo();
        }
        
        Renderer::FontManager& RenderView::fontManager() {
            return m_glContext->fontManager();
        }
        
        Renderer::ShaderManager& RenderView::shaderManager() {
            return m_glContext->shaderManager();
        }

        int RenderView::depthBits() const {
            // FIXME: implement for Qt
            return -1;
        }
        
        bool RenderView::multisample() const {
<<<<<<< HEAD
            // FIXME: implement for Qt
            return false;
=======
            return GLAttribs::multisample();
        }

        void RenderView::bindEvents() {
            Bind(wxEVT_ERASE_BACKGROUND, &RenderView::OnEraseBackground, this);
            Bind(wxEVT_PAINT, &RenderView::OnPaint, this);
            Bind(wxEVT_SIZE, &RenderView::OnSize, this);
            Bind(wxEVT_SET_FOCUS, &RenderView::OnSetFocus, this);
            Bind(wxEVT_KILL_FOCUS, &RenderView::OnKillFocus, this);
            Bind(wxEVT_KEY_DOWN, &RenderView::OnKey, this);
            Bind(wxEVT_KEY_UP, &RenderView::OnKey, this);
            Bind(wxEVT_LEFT_DOWN, &RenderView::OnMouse, this);
            Bind(wxEVT_LEFT_UP, &RenderView::OnMouse, this);
            Bind(wxEVT_LEFT_DCLICK, &RenderView::OnMouse, this);
            Bind(wxEVT_RIGHT_DOWN, &RenderView::OnMouse, this);
            Bind(wxEVT_RIGHT_UP, &RenderView::OnMouse, this);
            Bind(wxEVT_RIGHT_DCLICK, &RenderView::OnMouse, this);
            Bind(wxEVT_MIDDLE_DOWN, &RenderView::OnMouse, this);
            Bind(wxEVT_MIDDLE_UP, &RenderView::OnMouse, this);
            Bind(wxEVT_MIDDLE_DCLICK, &RenderView::OnMouse, this);
            Bind(wxEVT_AUX1_DOWN, &RenderView::OnMouse, this);
            Bind(wxEVT_AUX1_UP, &RenderView::OnMouse, this);
            Bind(wxEVT_AUX1_DCLICK, &RenderView::OnMouse, this);
            Bind(wxEVT_AUX2_DOWN, &RenderView::OnMouse, this);
            Bind(wxEVT_AUX2_UP, &RenderView::OnMouse, this);
            Bind(wxEVT_AUX2_DCLICK, &RenderView::OnMouse, this);
            Bind(wxEVT_MOTION, &RenderView::OnMouse, this);
            Bind(wxEVT_MOUSEWHEEL, &RenderView::OnMouse, this);
            Bind(wxEVT_MOUSE_CAPTURE_LOST, &RenderView::OnMouseCaptureLost, this);
>>>>>>> d712bbe7
        }

        void RenderView::initializeGL() {
            m_glContext->initialize();
        }

        void RenderView::resizeGL(int w, int h) {
            // These are in points, not pixels
            doUpdateViewport(0, 0, w, h);
        }

        void RenderView::render() {
            processInput();
            clearBackground();
            doRender();
            renderFocusIndicator();
        }

        void RenderView::processInput() {
            m_eventRecorder.processEvents(*this);
        }
        
        void RenderView::clearBackground() {
            PreferenceManager& prefs = PreferenceManager::instance();
            const Color& backgroundColor = prefs.get(Preferences::BackgroundColor);

            glAssert(glClearColor(backgroundColor.r(), backgroundColor.g(), backgroundColor.b(), backgroundColor.a()));
            glAssert(glClear(GL_COLOR_BUFFER_BIT | GL_DEPTH_BUFFER_BIT));
        }

        void RenderView::renderFocusIndicator() {
            if (!doShouldRenderFocusIndicator() || !isActive())
                return;
            
            const Color& outer = m_focusColor;
            const Color& inner = m_focusColor;

<<<<<<< HEAD
            const QSize clientSize = size();
            const float w = static_cast<float>(clientSize.width());
            const float h = static_cast<float>(clientSize.height());
            const float t = 1.0f;
=======
            const wxSize clientSize = GetClientSize();
            const auto w = static_cast<float>(clientSize.x);
            const auto h = static_cast<float>(clientSize.y);
            const auto t = 1.0f;
>>>>>>> d712bbe7
            
            using Vertex = Renderer::VertexSpecs::P3C4::Vertex;
            Vertex::List vertices(16);
            
            // top
            vertices[ 0] = Vertex(vm::vec3f(0.0f, 0.0f, 0.0f), outer);
            vertices[ 1] = Vertex(vm::vec3f(w, 0.0f, 0.0f), outer);
            vertices[ 2] = Vertex(vm::vec3f(w-t, t, 0.0f), inner);
            vertices[ 3] = Vertex(vm::vec3f(t, t, 0.0f), inner);
            
            // right
            vertices[ 4] = Vertex(vm::vec3f(w, 0.0f, 0.0f), outer);
            vertices[ 5] = Vertex(vm::vec3f(w, h, 0.0f), outer);
            vertices[ 6] = Vertex(vm::vec3f(w-t, h-t, 0.0f), inner);
            vertices[ 7] = Vertex(vm::vec3f(w-t, t, 0.0f), inner);
            
            // bottom
            vertices[ 8] = Vertex(vm::vec3f(w, h, 0.0f), outer);
            vertices[ 9] = Vertex(vm::vec3f(0.0f, h, 0.0f), outer);
            vertices[10] = Vertex(vm::vec3f(t, h-t, 0.0f), inner);
            vertices[11] = Vertex(vm::vec3f(w-t, h-t, 0.0f), inner);
            
            // left
            vertices[12] = Vertex(vm::vec3f(0.0f, h, 0.0f), outer);
            vertices[13] = Vertex(vm::vec3f(0.0f, 0.0f, 0.0f), outer);
            vertices[14] = Vertex(vm::vec3f(t, t, 0.0f), inner);
            vertices[15] = Vertex(vm::vec3f(t, h-t, 0.0f), inner);
            
            glAssert(glViewport(0, 0,
                    static_cast<int>(clientSize.width() * devicePixelRatioF()),
                    static_cast<int>(clientSize.height() * devicePixelRatioF())));

            const auto projection = vm::orthoMatrix(-1.0f, 1.0f, 0.0f, 0.0f, w, h);
            Renderer::Transformation transformation(projection, vm::mat4x4f::identity);
            
            glAssert(glDisable(GL_DEPTH_TEST));
            auto array = Renderer::VertexArray::swap(vertices);
            
            Renderer::ActivateVbo activate(vertexVbo());
            array.prepare(vertexVbo());
            array.render(GL_QUADS);
            glAssert(glEnable(GL_DEPTH_TEST));
        }

        void RenderView::doUpdateViewport(const int x, const int y, const int width, const int height) {}
    }
}<|MERGE_RESOLUTION|>--- conflicted
+++ resolved
@@ -81,59 +81,46 @@
             m_windowContainer = QWidget::createWindowContainer(this);
         }
         
-<<<<<<< HEAD
         RenderView::~RenderView() = default;
+
+        void RenderView::keyPressEvent(QKeyEvent* event) {
+            m_eventRecorder.recordEvent(event);
+            requestUpdate();
+        }
+
+        void RenderView::keyReleaseEvent(QKeyEvent* event) {
+            m_eventRecorder.recordEvent(event);
+            requestUpdate();
+        }
+
+        void RenderView::mouseDoubleClickEvent(QMouseEvent* event) {
+            m_eventRecorder.recordEvent(event);
+            requestUpdate();
+        }
+
+        void RenderView::mouseMoveEvent(QMouseEvent* event) {
+            m_eventRecorder.recordEvent(event);
+            requestUpdate();
+        }
+
+        void RenderView::mousePressEvent(QMouseEvent* event) {
+            m_eventRecorder.recordEvent(event);
+            requestUpdate();
+        }
+
+        void RenderView::mouseReleaseEvent(QMouseEvent* event) {
+            m_eventRecorder.recordEvent(event);
+            requestUpdate();
+        }
+
+        void RenderView::wheelEvent(QWheelEvent* event) {
+            m_eventRecorder.recordEvent(event);
+            requestUpdate();
+        }
 
         QWidget* RenderView::widgetContainer() {
             return m_windowContainer;
         }
-=======
-        RenderView::~RenderView() {}
-
-        void RenderView::OnKey(wxKeyEvent& event) {
-            if (IsBeingDeleted()) return;
-
-            m_eventRecorder.recordEvent(event);
-            event.Skip();
-            Refresh();
-        }
-
-        void RenderView::OnMouse(wxMouseEvent& event) {
-            if (IsBeingDeleted()) return;
-
-            if (event.ButtonDown(wxMOUSE_BTN_ANY) && !HasCapture()) {
-                CaptureMouse();
-            } else if (event.ButtonUp(wxMOUSE_BTN_ANY) && HasCapture()) {
-                if (!event.LeftIsDown() && !event.MiddleIsDown() && !event.RightIsDown() && !event.Aux1IsDown() && !event.Aux2IsDown()) {
-                    ReleaseMouse();
-                }
-            }
-
-            m_eventRecorder.recordEvent(event);
-            event.Skip();
-            Refresh();
-        }
-
-        void RenderView::OnMouseCaptureLost(wxMouseCaptureLostEvent& event) {
-            if (IsBeingDeleted()) return;
-
-            m_eventRecorder.recordEvent(event);
-            event.Skip();
-            Refresh();
-        }
-
-        // to prevent flickering, see https://wiki.wxwidgets.org/Flicker-Free_Drawing
-        void RenderView::OnEraseBackground(wxEraseEvent& event) {}
-
-        void RenderView::OnPaint(wxPaintEvent& event) {
-            if (IsBeingDeleted()) return;
-            if (TrenchBroom::View::isReportingCrash()) return;
-
-            if (m_glContext->SetCurrent(this)) {
-                if (!m_initialized) {
-                    initializeGL();
-                }
->>>>>>> d712bbe7
 
         bool RenderView::HasFocus() const {
             return QGuiApplication::focusWindow() == this;
@@ -148,7 +135,6 @@
             requestUpdate();
         }
 
-<<<<<<< HEAD
         void RenderView::paintGL() {
             // FIXME: crash
 #if 0
@@ -166,19 +152,10 @@
             } else {
                 m_timeSinceLastFrame.start();
             }
-=======
-            event.Skip();
-            Refresh();
->>>>>>> d712bbe7
-        }
-
-<<<<<<< HEAD
+        }
+
         void RenderView::update() {
             Refresh();
-=======
-           event.Skip();
-           Refresh();
->>>>>>> d712bbe7
         }
 
         Renderer::Vbo& RenderView::vertexVbo() {
@@ -203,40 +180,8 @@
         }
         
         bool RenderView::multisample() const {
-<<<<<<< HEAD
             // FIXME: implement for Qt
             return false;
-=======
-            return GLAttribs::multisample();
-        }
-
-        void RenderView::bindEvents() {
-            Bind(wxEVT_ERASE_BACKGROUND, &RenderView::OnEraseBackground, this);
-            Bind(wxEVT_PAINT, &RenderView::OnPaint, this);
-            Bind(wxEVT_SIZE, &RenderView::OnSize, this);
-            Bind(wxEVT_SET_FOCUS, &RenderView::OnSetFocus, this);
-            Bind(wxEVT_KILL_FOCUS, &RenderView::OnKillFocus, this);
-            Bind(wxEVT_KEY_DOWN, &RenderView::OnKey, this);
-            Bind(wxEVT_KEY_UP, &RenderView::OnKey, this);
-            Bind(wxEVT_LEFT_DOWN, &RenderView::OnMouse, this);
-            Bind(wxEVT_LEFT_UP, &RenderView::OnMouse, this);
-            Bind(wxEVT_LEFT_DCLICK, &RenderView::OnMouse, this);
-            Bind(wxEVT_RIGHT_DOWN, &RenderView::OnMouse, this);
-            Bind(wxEVT_RIGHT_UP, &RenderView::OnMouse, this);
-            Bind(wxEVT_RIGHT_DCLICK, &RenderView::OnMouse, this);
-            Bind(wxEVT_MIDDLE_DOWN, &RenderView::OnMouse, this);
-            Bind(wxEVT_MIDDLE_UP, &RenderView::OnMouse, this);
-            Bind(wxEVT_MIDDLE_DCLICK, &RenderView::OnMouse, this);
-            Bind(wxEVT_AUX1_DOWN, &RenderView::OnMouse, this);
-            Bind(wxEVT_AUX1_UP, &RenderView::OnMouse, this);
-            Bind(wxEVT_AUX1_DCLICK, &RenderView::OnMouse, this);
-            Bind(wxEVT_AUX2_DOWN, &RenderView::OnMouse, this);
-            Bind(wxEVT_AUX2_UP, &RenderView::OnMouse, this);
-            Bind(wxEVT_AUX2_DCLICK, &RenderView::OnMouse, this);
-            Bind(wxEVT_MOTION, &RenderView::OnMouse, this);
-            Bind(wxEVT_MOUSEWHEEL, &RenderView::OnMouse, this);
-            Bind(wxEVT_MOUSE_CAPTURE_LOST, &RenderView::OnMouseCaptureLost, this);
->>>>>>> d712bbe7
         }
 
         void RenderView::initializeGL() {
@@ -254,7 +199,7 @@
             doRender();
             renderFocusIndicator();
         }
-
+        
         void RenderView::processInput() {
             m_eventRecorder.processEvents(*this);
         }
@@ -274,17 +219,10 @@
             const Color& outer = m_focusColor;
             const Color& inner = m_focusColor;
 
-<<<<<<< HEAD
             const QSize clientSize = size();
-            const float w = static_cast<float>(clientSize.width());
-            const float h = static_cast<float>(clientSize.height());
-            const float t = 1.0f;
-=======
-            const wxSize clientSize = GetClientSize();
-            const auto w = static_cast<float>(clientSize.x);
-            const auto h = static_cast<float>(clientSize.y);
+            const auto w = static_cast<float>(clientSize.width());
+            const auto h = static_cast<float>(clientSize.height());
             const auto t = 1.0f;
->>>>>>> d712bbe7
             
             using Vertex = Renderer::VertexSpecs::P3C4::Vertex;
             Vertex::List vertices(16);
