--- conflicted
+++ resolved
@@ -80,16 +80,8 @@
 
             m_windowContainer = QWidget::createWindowContainer(this);
         }
-<<<<<<< HEAD
-        
+
         RenderView::~RenderView() = default;
-=======
-
-        RenderView::~RenderView() {}
-
-        void RenderView::OnKey(wxKeyEvent& event) {
-            if (IsBeingDeleted()) return;
->>>>>>> 25625af4
 
         void RenderView::keyPressEvent(QKeyEvent* event) {
             m_eventRecorder.recordEvent(event);
@@ -133,12 +125,6 @@
         bool RenderView::HasFocus() const {
             return QGuiApplication::focusWindow() == this;
         }
-<<<<<<< HEAD
-=======
-
-        void RenderView::OnSize(wxSizeEvent& event) {
-            if (IsBeingDeleted()) return;
->>>>>>> 25625af4
 
         bool RenderView::IsBeingDeleted() const {
             return false;
@@ -167,12 +153,6 @@
                 m_timeSinceLastFrame.start();
             }
         }
-<<<<<<< HEAD
-=======
-
-        void RenderView::OnKillFocus(wxFocusEvent& event) {
-            if (IsBeingDeleted()) return;
->>>>>>> 25625af4
 
         void RenderView::update() {
             Refresh();
@@ -205,20 +185,7 @@
         }
 
         void RenderView::initializeGL() {
-<<<<<<< HEAD
             m_glContext->initialize();
-=======
-            const bool firstInitialization = m_glContext->initialize();
-            doInitializeGL(firstInitialization);
-
-#ifdef _WIN32
-            if (wglSwapIntervalEXT) {
-                wglSwapIntervalEXT(1);
-            }
-#endif
-
-            m_initialized = true;
->>>>>>> 25625af4
         }
 
         void RenderView::resizeGL(int w, int h) {
@@ -232,7 +199,7 @@
             doRender();
             renderFocusIndicator();
         }
-        
+
         void RenderView::processInput() {
             m_eventRecorder.processEvents(*this);
         }
@@ -256,42 +223,8 @@
             const auto w = static_cast<float>(clientSize.width());
             const auto h = static_cast<float>(clientSize.height());
             const auto t = 1.0f;
-<<<<<<< HEAD
-            
-            using Vertex = Renderer::VertexSpecs::P3C4::Vertex;
-            Vertex::List vertices(16);
-            
-            // top
-            vertices[ 0] = Vertex(vm::vec3f(0.0f, 0.0f, 0.0f), outer);
-            vertices[ 1] = Vertex(vm::vec3f(w, 0.0f, 0.0f), outer);
-            vertices[ 2] = Vertex(vm::vec3f(w-t, t, 0.0f), inner);
-            vertices[ 3] = Vertex(vm::vec3f(t, t, 0.0f), inner);
-            
-            // right
-            vertices[ 4] = Vertex(vm::vec3f(w, 0.0f, 0.0f), outer);
-            vertices[ 5] = Vertex(vm::vec3f(w, h, 0.0f), outer);
-            vertices[ 6] = Vertex(vm::vec3f(w-t, h-t, 0.0f), inner);
-            vertices[ 7] = Vertex(vm::vec3f(w-t, t, 0.0f), inner);
-            
-            // bottom
-            vertices[ 8] = Vertex(vm::vec3f(w, h, 0.0f), outer);
-            vertices[ 9] = Vertex(vm::vec3f(0.0f, h, 0.0f), outer);
-            vertices[10] = Vertex(vm::vec3f(t, h-t, 0.0f), inner);
-            vertices[11] = Vertex(vm::vec3f(w-t, h-t, 0.0f), inner);
-            
-            // left
-            vertices[12] = Vertex(vm::vec3f(0.0f, h, 0.0f), outer);
-            vertices[13] = Vertex(vm::vec3f(0.0f, 0.0f, 0.0f), outer);
-            vertices[14] = Vertex(vm::vec3f(t, t, 0.0f), inner);
-            vertices[15] = Vertex(vm::vec3f(t, h-t, 0.0f), inner);
-            
-            glAssert(glViewport(0, 0,
-                    static_cast<int>(clientSize.width() * devicePixelRatioF()),
-                    static_cast<int>(clientSize.height() * devicePixelRatioF())));
-=======
-
-            glAssert(glViewport(0, 0, clientSize.x, clientSize.y));
->>>>>>> 25625af4
+
+            glAssert(glViewport(0, 0, w, h));
 
             const auto projection = vm::orthoMatrix(-1.0f, 1.0f, 0.0f, 0.0f, w, h);
             Renderer::Transformation transformation(projection, vm::mat4x4f::identity);
@@ -300,25 +233,25 @@
 
             using Vertex = Renderer::GLVertexTypes::P3C4::Vertex;
             auto array = Renderer::VertexArray::move(Vertex::List {
-                // top
+            // top
                 Vertex(vm::vec3f(0.0f, 0.0f, 0.0f), outer),
                 Vertex(vm::vec3f(w, 0.0f, 0.0f), outer),
                 Vertex(vm::vec3f(w-t, t, 0.0f), inner),
                 Vertex(vm::vec3f(t, t, 0.0f), inner),
 
-                // right
+            // right
                 Vertex(vm::vec3f(w, 0.0f, 0.0f), outer),
                 Vertex(vm::vec3f(w, h, 0.0f), outer),
                 Vertex(vm::vec3f(w-t, h-t, 0.0f), inner),
                 Vertex(vm::vec3f(w-t, t, 0.0f), inner),
 
-                // bottom
+            // bottom
                 Vertex(vm::vec3f(w, h, 0.0f), outer),
                 Vertex(vm::vec3f(0.0f, h, 0.0f), outer),
                 Vertex(vm::vec3f(t, h-t, 0.0f), inner),
                 Vertex(vm::vec3f(w-t, h-t, 0.0f), inner),
 
-                // left
+            // left
                 Vertex(vm::vec3f(0.0f, h, 0.0f), outer),
                 Vertex(vm::vec3f(0.0f, 0.0f, 0.0f), outer),
                 Vertex(vm::vec3f(t, t, 0.0f), inner),
