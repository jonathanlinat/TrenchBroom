--- conflicted
+++ resolved
@@ -124,23 +124,13 @@
 
             MapDocumentSPtr document = lock(m_document);
             m_view = new TextureBrowserView(browserPanel, m_scrollBar, contextManager, document->textureManager());
-<<<<<<< HEAD
-            
+
             auto* browserPanelSizer = new QHBoxLayout();
             browserPanelSizer->Add(m_view, 1, wxEXPAND);
             browserPanelSizer->Add(m_scrollBar, 0, wxEXPAND);
             browserPanel->SetSizer(browserPanelSizer);
-            
+
             const QString sortOrders[2] = { "Name", "Usage" };
-=======
-
-            wxSizer* browserPanelSizer = new wxBoxSizer(wxHORIZONTAL);
-            browserPanelSizer->Add(m_view, 1, wxEXPAND);
-            browserPanelSizer->Add(m_scrollBar, 0, wxEXPAND);
-            browserPanel->SetSizer(browserPanelSizer);
-
-            const wxString sortOrders[2] = { "Name", "Usage" };
->>>>>>> 25625af4
             m_sortOrderChoice = new wxChoice(this, wxID_ANY, wxDefaultPosition, wxDefaultSize, 2, sortOrders);
             m_sortOrderChoice->SetSelection(0);
             m_sortOrderChoice->SetToolTip("Select ordering criterion");
@@ -153,15 +143,9 @@
 
             m_filterBox = new wxSearchCtrl(this, wxID_ANY);
             m_filterBox->ShowCancelButton(true);
-<<<<<<< HEAD
-            
+
             auto* controlSizer = new QHBoxLayout();
             controlSizer->addSpacing(LayoutConstants::ChoiceLeftMargin);
-=======
-
-            wxSizer* controlSizer = new wxBoxSizer(wxHORIZONTAL);
-            controlSizer->AddSpacer(LayoutConstants::ChoiceLeftMargin);
->>>>>>> 25625af4
             controlSizer->Add(m_sortOrderChoice, 0, wxTOP, LayoutConstants::ChoiceTopMargin);
             controlSizer->addSpacing(LayoutConstants::NarrowHMargin);
             controlSizer->Add(m_groupButton);
@@ -169,13 +153,8 @@
             controlSizer->Add(m_usedButton);
             controlSizer->addSpacing(LayoutConstants::NarrowHMargin);
             controlSizer->Add(m_filterBox, 1, wxEXPAND);
-<<<<<<< HEAD
-            
+
             auto* outerSizer = new QVBoxLayout();
-=======
-
-            wxSizer* outerSizer = new wxBoxSizer(wxVERTICAL);
->>>>>>> 25625af4
             outerSizer->Add(browserPanel, 1, wxEXPAND);
             outerSizer->addSpacing(LayoutConstants::NarrowVMargin);
             outerSizer->Add(controlSizer, 0, wxEXPAND | wxLEFT | wxRIGHT, LayoutConstants::NarrowHMargin);
