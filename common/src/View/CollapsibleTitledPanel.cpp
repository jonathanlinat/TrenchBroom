/*
 Copyright (C) 2010-2017 Kristian Duske

 This file is part of TrenchBroom.

 TrenchBroom is free software: you can redistribute it and/or modify
 it under the terms of the GNU General Public License as published by
 the Free Software Foundation, either version 3 of the License, or
 (at your option) any later version.

 TrenchBroom is distributed in the hope that it will be useful,
 but WITHOUT ANY WARRANTY; without even the implied warranty of
 MERCHANTABILITY or FITNESS FOR A PARTICULAR PURPOSE.  See the
 GNU General Public License for more details.

 You should have received a copy of the GNU General Public License
 along with TrenchBroom. If not, see <http://www.gnu.org/licenses/>.
 */

#include "CollapsibleTitledPanel.h"

#include "View/BorderLine.h"
#include "View/ViewConstants.h"

#include <QLabel>
#include <QLayout>

namespace TrenchBroom {
    namespace View {
        // CollapsibleTitleBar

        CollapsibleTitleBar::CollapsibleTitleBar(QWidget* parent, const QString& title, const QString& stateText) :
        TitleBar(parent, title, LayoutConstants::NarrowHMargin, LayoutConstants::NarrowVMargin),
<<<<<<< HEAD
        m_stateText(new QLabel(stateText)) {
            m_stateText->setFont(m_titleText->font());

            QPalette lightText;
            QColor lightColor = lightText.color(QPalette::Disabled, QPalette::WindowText);
            lightText.setColor(QPalette::WindowText, lightColor);
            m_stateText->setPalette(lightText);
            
            layout()->addWidget(m_stateText);
        }
        
        void CollapsibleTitleBar::setStateText(const QString& stateText) {
            m_stateText->setText(stateText);
        }
=======
        m_stateText(new wxStaticText(this, wxID_ANY, stateText)) {
            m_stateText->SetFont(m_titleText->GetFont());
            m_stateText->SetForegroundColour(*wxLIGHT_GREY);

            GetSizer()->Add(m_stateText, 0, wxTOP | wxBOTTOM, LayoutConstants::NarrowVMargin);
            GetSizer()->AddSpacer(LayoutConstants::NarrowHMargin);
            Layout();

            Bind(wxEVT_LEFT_DOWN, &CollapsibleTitleBar::OnClick, this);
            m_titleText->Bind(wxEVT_LEFT_DOWN, &CollapsibleTitleBar::OnClick, this);
            m_stateText->Bind(wxEVT_LEFT_DOWN, &CollapsibleTitleBar::OnClick, this);
        }

        void CollapsibleTitleBar::setStateText(const wxString& stateText) {
            m_stateText->SetLabel(stateText);
            Layout();
        }

        void CollapsibleTitleBar::OnClick(wxMouseEvent& event) {
            if (IsBeingDeleted()) return;
>>>>>>> 25625af4

        void CollapsibleTitleBar::mousePressEvent(QMouseEvent* event) {
            emit titleBarClicked();
        }

        // CollapsibleTitledPanel

        CollapsibleTitledPanel::CollapsibleTitledPanel(QWidget* parent, const QString& title, const bool initiallyExpanded) :
        QWidget(parent),
        m_titleBar(new CollapsibleTitleBar(nullptr, title, "hide")),
        m_divider(new BorderLine(nullptr, BorderLine::Direction_Horizontal)),
        m_panel(new QWidget()),
        m_expanded(initiallyExpanded) {
<<<<<<< HEAD
            auto* sizer = new QVBoxLayout();
            sizer->setContentsMargins(0, 0, 0, 0);
            sizer->setSpacing(0);
            sizer->addWidget(m_titleBar, 0);
            sizer->addWidget(m_divider, 0);
            sizer->addWidget(m_panel, 1);
            setLayout(sizer);

            connect(m_titleBar, &CollapsibleTitleBar::titleBarClicked, this, [=](){
                setExpanded(!m_expanded);
            });

            updateExpanded();
        }
        
        QWidget* CollapsibleTitledPanel::getPanel() const {
=======
            wxSizer* sizer = new wxBoxSizer(wxVERTICAL);
            sizer->Add(m_titleBar, 0, wxEXPAND);
            sizer->Add(m_divider, 0, wxEXPAND);
            sizer->Add(m_panel, 1, wxEXPAND);
            SetSizer(sizer);

            m_titleBar->Bind(TITLE_BAR_CLICK, &CollapsibleTitledPanel::OnTitleBarClick, this);

            update();
        }

        wxWindow* CollapsibleTitledPanel::getPanel() const {
>>>>>>> 25625af4
            return m_panel;
        }

        void CollapsibleTitledPanel::expand() {
            setExpanded(true);
        }

        void CollapsibleTitledPanel::collapse() {
            setExpanded(false);
        }

        bool CollapsibleTitledPanel::expanded() const {
            return m_expanded;
        }

        void CollapsibleTitledPanel::setExpanded(const bool expanded) {
            if (expanded == m_expanded)
                return;

            m_expanded = expanded;
<<<<<<< HEAD
            updateExpanded();
=======
            update();
        }

        void CollapsibleTitledPanel::OnTitleBarClick(wxCommandEvent& event) {
            if (IsBeingDeleted()) return;

            setExpanded(!m_expanded);
>>>>>>> 25625af4
        }

        void CollapsibleTitledPanel::updateExpanded() {
            if (m_expanded) {
                m_divider->show();
                m_panel->show();
                m_titleBar->setStateText(tr("hide"));
            } else {
                m_divider->hide();
                m_panel->hide();
                m_titleBar->setStateText(tr("show"));
            }
<<<<<<< HEAD
=======

>>>>>>> 25625af4
        }
    }
}<|MERGE_RESOLUTION|>--- conflicted
+++ resolved
@@ -31,7 +31,6 @@
 
         CollapsibleTitleBar::CollapsibleTitleBar(QWidget* parent, const QString& title, const QString& stateText) :
         TitleBar(parent, title, LayoutConstants::NarrowHMargin, LayoutConstants::NarrowVMargin),
-<<<<<<< HEAD
         m_stateText(new QLabel(stateText)) {
             m_stateText->setFont(m_titleText->font());
 
@@ -39,35 +38,13 @@
             QColor lightColor = lightText.color(QPalette::Disabled, QPalette::WindowText);
             lightText.setColor(QPalette::WindowText, lightColor);
             m_stateText->setPalette(lightText);
-            
+
             layout()->addWidget(m_stateText);
         }
-        
+
         void CollapsibleTitleBar::setStateText(const QString& stateText) {
             m_stateText->setText(stateText);
         }
-=======
-        m_stateText(new wxStaticText(this, wxID_ANY, stateText)) {
-            m_stateText->SetFont(m_titleText->GetFont());
-            m_stateText->SetForegroundColour(*wxLIGHT_GREY);
-
-            GetSizer()->Add(m_stateText, 0, wxTOP | wxBOTTOM, LayoutConstants::NarrowVMargin);
-            GetSizer()->AddSpacer(LayoutConstants::NarrowHMargin);
-            Layout();
-
-            Bind(wxEVT_LEFT_DOWN, &CollapsibleTitleBar::OnClick, this);
-            m_titleText->Bind(wxEVT_LEFT_DOWN, &CollapsibleTitleBar::OnClick, this);
-            m_stateText->Bind(wxEVT_LEFT_DOWN, &CollapsibleTitleBar::OnClick, this);
-        }
-
-        void CollapsibleTitleBar::setStateText(const wxString& stateText) {
-            m_stateText->SetLabel(stateText);
-            Layout();
-        }
-
-        void CollapsibleTitleBar::OnClick(wxMouseEvent& event) {
-            if (IsBeingDeleted()) return;
->>>>>>> 25625af4
 
         void CollapsibleTitleBar::mousePressEvent(QMouseEvent* event) {
             emit titleBarClicked();
@@ -81,7 +58,6 @@
         m_divider(new BorderLine(nullptr, BorderLine::Direction_Horizontal)),
         m_panel(new QWidget()),
         m_expanded(initiallyExpanded) {
-<<<<<<< HEAD
             auto* sizer = new QVBoxLayout();
             sizer->setContentsMargins(0, 0, 0, 0);
             sizer->setSpacing(0);
@@ -96,22 +72,8 @@
 
             updateExpanded();
         }
-        
+
         QWidget* CollapsibleTitledPanel::getPanel() const {
-=======
-            wxSizer* sizer = new wxBoxSizer(wxVERTICAL);
-            sizer->Add(m_titleBar, 0, wxEXPAND);
-            sizer->Add(m_divider, 0, wxEXPAND);
-            sizer->Add(m_panel, 1, wxEXPAND);
-            SetSizer(sizer);
-
-            m_titleBar->Bind(TITLE_BAR_CLICK, &CollapsibleTitledPanel::OnTitleBarClick, this);
-
-            update();
-        }
-
-        wxWindow* CollapsibleTitledPanel::getPanel() const {
->>>>>>> 25625af4
             return m_panel;
         }
 
@@ -132,17 +94,7 @@
                 return;
 
             m_expanded = expanded;
-<<<<<<< HEAD
             updateExpanded();
-=======
-            update();
-        }
-
-        void CollapsibleTitledPanel::OnTitleBarClick(wxCommandEvent& event) {
-            if (IsBeingDeleted()) return;
-
-            setExpanded(!m_expanded);
->>>>>>> 25625af4
         }
 
         void CollapsibleTitledPanel::updateExpanded() {
@@ -155,10 +107,6 @@
                 m_panel->hide();
                 m_titleBar->setStateText(tr("show"));
             }
-<<<<<<< HEAD
-=======
-
->>>>>>> 25625af4
         }
     }
 }