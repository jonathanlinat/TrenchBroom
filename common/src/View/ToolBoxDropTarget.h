/*
 Copyright (C) 2010-2017 Kristian Duske

 This file is part of TrenchBroom.

 TrenchBroom is free software: you can redistribute it and/or modify
 it under the terms of the GNU General Public License as published by
 the Free Software Foundation, either version 3 of the License, or
 (at your option) any later version.

 TrenchBroom is distributed in the hope that it will be useful,
 but WITHOUT ANY WARRANTY; without even the implied warranty of
 MERCHANTABILITY or FITNESS FOR A PARTICULAR PURPOSE.  See the
 GNU General Public License for more details.

 You should have received a copy of the GNU General Public License
 along with TrenchBroom. If not, see <http://www.gnu.org/licenses/>.
 */

#ifndef TrenchBroom_ToolBoxDropTarget
#define TrenchBroom_ToolBoxDropTarget

#include "StringUtils.h"

#include <wx/dnd.h>

class QWidget;

namespace TrenchBroom {
    namespace View {
        class ToolBoxConnector;

        class ToolBoxDropTarget : public wxTextDropTarget {
        private:
            QWidget* m_window;
            ToolBoxConnector* m_toolBoxConnector;
        public:
<<<<<<< HEAD
            ToolBoxDropTarget(QWidget* window, ToolBoxConnector* toolBoxConnector);
            
=======
            ToolBoxDropTarget(wxWindow* window, ToolBoxConnector* toolBoxConnector);

>>>>>>> 25625af4
            wxDragResult OnEnter(wxCoord x, wxCoord y, wxDragResult def) override;
            wxDragResult OnDragOver(wxCoord x, wxCoord y, wxDragResult def) override;
            void OnLeave() override;
            bool OnDropText(wxCoord x, wxCoord y, const QString& data) override;
        private:
            String getDragText() const;
        };
    }
}

#endif /* defined(TrenchBroom_ToolBoxDropTarget) */<|MERGE_RESOLUTION|>--- conflicted
+++ resolved
@@ -35,13 +35,8 @@
             QWidget* m_window;
             ToolBoxConnector* m_toolBoxConnector;
         public:
-<<<<<<< HEAD
             ToolBoxDropTarget(QWidget* window, ToolBoxConnector* toolBoxConnector);
-            
-=======
-            ToolBoxDropTarget(wxWindow* window, ToolBoxConnector* toolBoxConnector);
 
->>>>>>> 25625af4
             wxDragResult OnEnter(wxCoord x, wxCoord y, wxDragResult def) override;
             wxDragResult OnDragOver(wxCoord x, wxCoord y, wxDragResult def) override;
             void OnLeave() override;
